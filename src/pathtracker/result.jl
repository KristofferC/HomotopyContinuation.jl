export PathtrackerResult, solution

struct PathtrackerResult{T}
    returncode::Symbol
    solution::Vector{T}
    startvalue::Vector{T}
    residual::Float64
    iterations::Int
    angle_to_infinity::Float64

    # Extended analysis
    newton_residual::Float64
    condition_number::Float64
end

"""
    solution(pathtracker)

Get `(returncode, solution)` from `pathtracker`. This is more lightwheight than a
`PathtrackerResult`.
"""
@inline function solution(tracker::Pathtracker)
    if tracker.iter ≥ tracker.options.maxiters
<<<<<<< HEAD
        retcode = :max_iterations
    elseif tracker.hit_singular_exception
        retcode = :singularity
=======
        returncode = :max_iterations
>>>>>>> 7cab2130
    else
        returncode = :success
    end
    if tracker.usehigh
        solution = convert.(Complex{Low}, tracker.high.x)
    else
        solution = copy(tracker.low.x)
    end
    returncode, solution
end

function PathtrackerResult(tracker::Pathtracker{Low}, extended_analysis=true) where Low
    @unpack H, cfg = tracker.low
    retcode, sol = solution(tracker)

    res = evaluate(H, sol, tracker.s)
    residual = norm(res)

<<<<<<< HEAD
=======
    if tracker.iter ≥ tracker.options.maxiters
        returncode = :max_iterations
    else
        returncode = :success
    end

>>>>>>> 7cab2130
    if extended_analysis
        jacobian = Homotopy.jacobian(H, sol, tracker.s, cfg)

        newton_residual = norm(jacobian \ res)
        condition_number =  Homotopy.κ(H, solution, 0.0, cfg)
    else
        newton_residual = NaN
        condition_number = NaN
    end

    if is_projective(tracker.alg)
<<<<<<< HEAD
        homogenous_coordinate_magnitude = convert(Float64, abs(first(sol)))
=======
        angle_to_infinity = convert(Float64, abs(first(solution)))
>>>>>>> 7cab2130
    else
        angle_to_infinity = 1.0
    end


    PathtrackerResult(
<<<<<<< HEAD
        retcode,
        sol,
=======
        returncode,
        solution,
>>>>>>> 7cab2130
        copy(tracker.startvalue),
        residual,
        tracker.iter,
        angle_to_infinity,
        newton_residual,
        condition_number)
end<|MERGE_RESOLUTION|>--- conflicted
+++ resolved
@@ -21,13 +21,9 @@
 """
 @inline function solution(tracker::Pathtracker)
     if tracker.iter ≥ tracker.options.maxiters
-<<<<<<< HEAD
-        retcode = :max_iterations
+        returncode = :max_iterations
     elseif tracker.hit_singular_exception
-        retcode = :singularity
-=======
-        returncode = :max_iterations
->>>>>>> 7cab2130
+        returncode = :singularity
     else
         returncode = :success
     end
@@ -41,20 +37,11 @@
 
 function PathtrackerResult(tracker::Pathtracker{Low}, extended_analysis=true) where Low
     @unpack H, cfg = tracker.low
-    retcode, sol = solution(tracker)
+    returncode, sol = solution(tracker)
 
     res = evaluate(H, sol, tracker.s)
     residual = norm(res)
 
-<<<<<<< HEAD
-=======
-    if tracker.iter ≥ tracker.options.maxiters
-        returncode = :max_iterations
-    else
-        returncode = :success
-    end
-
->>>>>>> 7cab2130
     if extended_analysis
         jacobian = Homotopy.jacobian(H, sol, tracker.s, cfg)
 
@@ -66,24 +53,15 @@
     end
 
     if is_projective(tracker.alg)
-<<<<<<< HEAD
-        homogenous_coordinate_magnitude = convert(Float64, abs(first(sol)))
-=======
         angle_to_infinity = convert(Float64, abs(first(solution)))
->>>>>>> 7cab2130
     else
         angle_to_infinity = 1.0
     end
 
 
     PathtrackerResult(
-<<<<<<< HEAD
-        retcode,
-        sol,
-=======
         returncode,
         solution,
->>>>>>> 7cab2130
         copy(tracker.startvalue),
         residual,
         tracker.iter,
